--- conflicted
+++ resolved
@@ -397,8 +397,6 @@
           self[by]
         end
       end
-<<<<<<< HEAD
-=======
 
       def to_hash
         result = determine_value(current_override, current_attribute, current_default)
@@ -409,7 +407,6 @@
         end
       end
 
->>>>>>> 31456f5b
     end
   end
 end