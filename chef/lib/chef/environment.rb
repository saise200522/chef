#
# Author:: Stephen Delano (<stephen@opscode.com>)
# Author:: Seth Falcon (<seth@opscode.com>)
<<<<<<< HEAD
# Author:: Nuo Yan (<nuo@opscode.com>)
=======
# Author:: John Keiser (<jkeiser@ospcode.com>)
>>>>>>> c6be7004
# Copyright:: Copyright 2010-2011 Opscode, Inc.
# License:: Apache License, Version 2.0
#
# Licensed under the Apache License, Version 2.0 (the "License");
# you may not use this file except in compliance with the License.
# You may obtain a copy of the License at
#
#     http://www.apache.org/licenses/LICENSE-2.0
#
# Unless required by applicable law or agreed to in writing, software
# distributed under the License is distributed on an "AS IS" BASIS,
# WITHOUT WARRANTIES OR CONDITIONS OF ANY KIND, either express or implied.
# See the License for the specific language governing permissions and
# limitations under the License.
#

require 'chef/config'
require 'chef/mash'
require 'chef/mixin/params_validate'
require 'chef/mixin/from_file'
require 'chef/couchdb'
require 'chef/index_queue'
require 'chef/version_constraint'

class Chef
  class Environment

    DEFAULT = "default"

    include Chef::Mixin::ParamsValidate
    include Chef::Mixin::FromFile
    include Chef::IndexQueue::Indexable

    COMBINED_COOKBOOK_CONSTRAINT = /(.+)(?:[\s]+)((?:#{Chef::VersionConstraint::OPS.join('|')})(?:[\s]+).+)$/.freeze

    attr_accessor :couchdb, :couchdb_rev
    attr_reader :couchdb_id

    DESIGN_DOCUMENT = {
      "version" => 1,
      "language" => "javascript",
      "views" => {
        "all" => {
          "map" => <<-EOJS
          function(doc) {
            if (doc.chef_type == "environment") {
              emit(doc.name, doc);
            }
          }
          EOJS
        },
        "all_id" => {
          "map" => <<-EOJS
          function(doc) {
            if (doc.chef_type == "environment") {
              emit(doc.name, doc.name);
            }
          }
          EOJS
        }
      }
    }

    def initialize(couchdb=nil)
      @name = ''
      @description = ''
      @default_attributes = Mash.new
      @override_attributes = Mash.new
      @cookbook_versions = Hash.new
      @couchdb_rev = nil
      @couchdb_id = nil
      @couchdb = couchdb || Chef::CouchDB.new
    end

    def couchdb_id=(value)
      @couchdb_id = value
      self.index_id = value
    end

    def chef_server_rest
      Chef::REST.new(Chef::Config[:chef_server_url])
    end

    def self.chef_server_rest
      Chef::REST.new(Chef::Config[:chef_server_url])
    end

    def name(arg=nil)
      set_or_return(
        :name,
        arg,
        { :regex => /^[\-[:alnum:]_]+$/, :kind_of => String }
      )
    end

    def description(arg=nil)
      set_or_return(
        :description,
        arg,
        :kind_of => String
      )
    end

    def default_attributes(arg=nil)
      set_or_return(
        :default_attributes,
        arg,
        :kind_of => Hash
      )
    end

    def override_attributes(arg=nil)
      set_or_return(
        :override_attributes,
        arg,
        :kind_of => Hash
      )
    end

    def cookbook_versions(arg=nil)
      set_or_return(
        :cookbook_versions,
        arg,
        {
          :kind_of => Hash,
          :callbacks => {
            "should be a valid set of cookbook version requirements" => lambda { |cv| Chef::Environment.validate_cookbook_versions(cv) }
          }
        }
      )
    end

    def cookbook(cookbook, version)
      validate({
        :version => version
      },{
        :version => {
          :callbacks => { "should be a valid version requirement" => lambda { |v| Chef::Environment.validate_cookbook_version(v) } }
        }
      })
      @cookbook_versions[cookbook] = version
    end

    def to_hash
      result = {
        "name" => @name,
        "description" => @description,
        "cookbook_versions" =>  @cookbook_versions,
        "json_class" => self.class.name,
        "chef_type" => "environment",
        "default_attributes" => @default_attributes,
        "override_attributes" => @override_attributes
      }
      result["_rev"] = couchdb_rev if couchdb_rev
      result
    end

    def to_json(*a)
      to_hash.to_json(*a)
    end

    def update_from!(o)
      description(o.description)
      cookbook_versions(o.cookbook_versions)
      default_attributes(o.default_attributes)
      override_attributes(o.override_attributes)
      self
    end


    def update_attributes_from_params(params)
      unless params[:default_attributes].nil? || params[:default_attributes].size == 0
        default_attributes(Chef::JSONCompat.from_json(params[:default_attributes]))
      end
      unless params[:override_attributes].nil? || params[:override_attributes].size == 0
        override_attributes(Chef::JSONCompat.from_json(params[:override_attributes]))
      end
    end

    def update_from_params(params)
      # reset because everything we need will be in the params, this is necessary because certain constraints
      # may have been removed in the params and need to be removed from cookbook_versions as well.
      bkup_cb_versions = cookbook_versions
      cookbook_versions(Hash.new)
      valid = true

      begin
        name(params[:name])
      rescue Chef::Exceptions::ValidationFailed => e
        invalid_fields[:name] = e.message
        valid = false
      end
      description(params[:description])

      unless params[:cookbook_version].nil?
        params[:cookbook_version].each do |index, cookbook_constraint_spec|
          unless (cookbook_constraint_spec.nil? || cookbook_constraint_spec.size == 0)
            valid = valid && update_cookbook_constraint_from_param(index, cookbook_constraint_spec)
          end
        end
      end

      update_attributes_from_params(params)

      valid = validate_required_attrs_present && valid
      cookbook_versions(bkup_cb_versions) unless valid # restore the old cookbook_versions if valid is false
      valid
    end

    def update_cookbook_constraint_from_param(index, cookbook_constraint_spec)
      valid = true
      md = cookbook_constraint_spec.match(COMBINED_COOKBOOK_CONSTRAINT)
      if md.nil? || md[2].nil?
        valid = false
        add_cookbook_constraint_error(index, cookbook_constraint_spec)
      elsif self.class.validate_cookbook_version(md[2])
        cookbook_versions[md[1]] = md[2]
      else
        valid = false
        add_cookbook_constraint_error(index, cookbook_constraint_spec)
      end
      valid
    end

    def add_cookbook_constraint_error(index, cookbook_constraint_spec)
      invalid_fields[:cookbook_version] ||= {}
      invalid_fields[:cookbook_version][index] = "#{cookbook_constraint_spec} is not a valid cookbook constraint"
    end

    def invalid_fields
      @invalid_fields ||= {}
    end

    def validate_required_attrs_present
      if name.nil? || name.size == 0
        invalid_fields[:name] ||= "name cannot be empty"
        false
      else
        true
      end
    end


    def self.json_create(o)
      environment = new
      environment.name(o["name"])
      environment.description(o["description"])
      environment.cookbook_versions(o["cookbook_versions"])
      environment.default_attributes(o["default_attributes"])
      # For backward compatibility at this point. Should remove this check in the future. 4/5/2011.
      if (!o["attributes"].nil? && !o["attributes"].empty? &&
        (o["override_attributes"].nil? || o["override_attributes"].empty?))
        environment.override_attributes(o["attributes"])
      else
        environment.override_attributes(o["override_attributes"])
      end
      environment.couchdb_rev = o["_rev"] if o.has_key?("_rev")
      environment.couchdb_id = o["_id"] if o.has_key?("_id")
      environment
    end

    def self.cdb_list(inflate=false, couchdb=nil)
      es = (couchdb || Chef::CouchDB.new).list("environments", inflate)
      lookup = (inflate ? "value" : "key")
      es["rows"].collect { |e| e[lookup] }
    end

    def self.list(inflate=false)
      if inflate
        # TODO: index the environments and use search to inflate - don't inflate for now :(
        chef_server_rest.get_rest("environments")
      else
        chef_server_rest.get_rest("environments")
      end
    end

    def self.cdb_load(name, couchdb=nil)
      (couchdb || Chef::CouchDB.new).load("environment", name)
    end

    def self.load(name)
      chef_server_rest.get_rest("environments/#{name}")
    end

    def self.exists?(name, couchdb)
      begin
        self.cdb_load(name, couchdb)
      rescue Chef::Exceptions::CouchDBNotFound
        nil
      end
    end

    def cdb_destroy
      couchdb.delete("environment", @name, couchdb_rev)
    end

    def destroy
      chef_server_rest.delete_rest("environments/#{@name}")
    end

    def cdb_save
      self.couchdb_rev = couchdb.store("environment", @name, self)["rev"]
    end

    def save
      begin
        chef_server_rest.put_rest("environments/#{@name}", self)
      rescue Net::HTTPServerException => e
        raise e unless e.response.code == "404"
        chef_server_rest.post_rest("environments", self)
      end
      self
    end

    def create
      chef_server_rest.post_rest("environments", self)
      self
    end

    # Set up our CouchDB design document
    def self.create_design_document(couchdb=nil)
      (couchdb || Chef::CouchDB.new).create_design_document("environments", DESIGN_DOCUMENT)
    end

    # Loads the set of Chef::CookbookVersion objects available to a given environment
    # === Returns
    # Hash
    # i.e.
    # {
    #   "cookbook_name" => [ Chef::CookbookVersion ... ] ## the array of CookbookVersions is sorted highest to lowest
    # }
    #
    # There will be a key for every cookbook.  If no CookbookVersions
    # are available for the specified environment the value will be an
    # empty list.
    #
    def self.cdb_load_filtered_cookbook_versions(name, couchdb=nil)
      version_constraints = cdb_load(name, couchdb).cookbook_versions.inject({}) {|res, (k,v)| res[k] = Chef::VersionConstraint.new(v); res}

      # inject all cookbooks into the hash while filtering out restricted versions, then sort the individual arrays
      cookbook_list = Chef::CookbookVersion.cdb_list(true, couchdb)

      filtered_list = cookbook_list.inject({}) do |res, cookbook|
        # FIXME: should cookbook.version return a Chef::Version?
        version               = Chef::Version.new(cookbook.version)
        requirement_satisfied = version_constraints.has_key?(cookbook.name) ? version_constraints[cookbook.name].include?(version) : true
        # we want a key for every cookbook, even if no versions are available
        res[cookbook.name] ||= []
        res[cookbook.name] << cookbook if requirement_satisfied
        res
      end

      sorted_list = filtered_list.inject({}) do |res, (cookbook_name, versions)|
        res[cookbook_name] = versions.sort.reverse
        res
      end

      sorted_list
    end

    # Like +cdb_load_filtered_cookbook_versions+, loads the set of
    # cookbooks available in a given environment. The difference is that
    # this method will load Chef::MinimalCookbookVersion objects that
    # contain only the information necessary for solving a cookbook
    # collection for a given run list. The user of this method must call
    # Chef::MinimalCookbookVersion.load_full_versions_of() after solving
    # the cookbook collection to get the full objects.
    # === Returns
    # Hash
    # i.e.
    # {
    #   "cookbook_name" => [ Chef::CookbookVersion ... ] ## the array of CookbookVersions is sorted highest to lowest
    # }
    #
    # There will be a key for every cookbook.  If no CookbookVersions
    # are available for the specified environment the value will be an
    # empty list.
    def self.cdb_minimal_filtered_versions(name, couchdb=nil)
      version_constraints = cdb_load(name, couchdb).cookbook_versions.inject({}) {|res, (k,v)| res[k] = Chef::VersionConstraint.new(v); res}

      # inject all cookbooks into the hash while filtering out restricted versions, then sort the individual arrays
      cookbook_list = Chef::MinimalCookbookVersion.load_all(couchdb)

      filtered_list = cookbook_list.inject({}) do |res, cookbook|
        # FIXME: should cookbook.version return a Chef::Version?
        version               = Chef::Version.new(cookbook.version)
        requirement_satisfied = version_constraints.has_key?(cookbook.name) ? version_constraints[cookbook.name].include?(version) : true
        # we want a key for every cookbook, even if no versions are available
        res[cookbook.name] ||= []
        res[cookbook.name] << cookbook if requirement_satisfied
        res
      end

      sorted_list = filtered_list.inject({}) do |res, (cookbook_name, versions)|
        res[cookbook_name] = versions.sort.reverse
        res
      end

      sorted_list
    end

    def self.cdb_load_filtered_recipe_list(name, couchdb=nil)
      cdb_load_filtered_cookbook_versions(name, couchdb).map do |cb_name, cb|
        if cb.empty?            # no available versions
          []                    # empty list elided with flatten
        else
          latest_version = cb.first
          latest_version.recipe_filenames_by_name.keys.map do |recipe|
            case recipe
            when DEFAULT
              cb_name
            else
              "#{cb_name}::#{recipe}"
            end
          end
        end
      end.flatten
    end

    def self.load_filtered_recipe_list(environment)
      chef_server_rest.get_rest("environments/#{environment}/recipes")
    end

    def to_s
      @name
    end

    def self.validate_cookbook_versions(cv)
      return false unless cv.kind_of?(Hash)
      cv.each do |cookbook, version|
        return false unless Chef::Environment.validate_cookbook_version(version)
      end
      true
    end

    def self.validate_cookbook_version(version)
      begin
        Chef::VersionConstraint.new version
        true
      rescue ArgumentError
        false
      end
    end

    def self.create_default_environment(couchdb=nil)
      couchdb = couchdb || Chef::CouchDB.new
      begin
        Chef::Environment.cdb_load('_default', couchdb)
      rescue Chef::Exceptions::CouchDBNotFound
        env = Chef::Environment.new(couchdb)
        env.name '_default'
        env.description 'The default Chef environment'
        env.cdb_save
      end
    end
  end
end<|MERGE_RESOLUTION|>--- conflicted
+++ resolved
@@ -1,11 +1,8 @@
 #
 # Author:: Stephen Delano (<stephen@opscode.com>)
 # Author:: Seth Falcon (<seth@opscode.com>)
-<<<<<<< HEAD
 # Author:: Nuo Yan (<nuo@opscode.com>)
-=======
 # Author:: John Keiser (<jkeiser@ospcode.com>)
->>>>>>> c6be7004
 # Copyright:: Copyright 2010-2011 Opscode, Inc.
 # License:: Apache License, Version 2.0
 #
